--- conflicted
+++ resolved
@@ -3,14 +3,14 @@
 import os
 
 
-def load_csv_data(data_path, sub_sample=False):
+def load_csv_data(data_path, max_rows = None):
     """
     This function loads the data and returns the respectinve numpy arrays.
     Remember to put the 3 files in the same folder and to not change the names of the files.
 
     Args:
         data_path (str): datafolder path
-        sub_sample (bool, optional): If True the data will be subsempled. Default to False.
+        max_rows (int, optional): If specified, limits the number of rows loaded from each file.
 
     Returns:
         x_train (np.array): training data
@@ -18,10 +18,13 @@
         y_train (np.array): labels for training data in format (-1,1)
         train_ids (np.array): ids of training data
         test_ids (np.array): ids of test data
+        feature_names (np.array): list of feature names for training data
+        zero_values (dict): dictionary of values representing zero for each feature
+        default_values (dict of lists): dictionary of default values for each feature
+        useless (np.array): boolean array indicating if a feature is useless because is only a simple combination of other features
+        better_elsewhere (np.array): boolean array indicating if a feature has a better format elsewhere
+        bad_format_no_better (np.array): boolean array indicating if a feature is in bad format with no better alternative
     """
-    max_rows = None
-    if sub_sample:
-        max_rows = 500
     
     y_train = np.genfromtxt(
         os.path.join(data_path, "y_train.csv"),
@@ -49,18 +52,34 @@
     x_train = x_train[:, 1:]
     x_test = x_test[:, 1:]
     
-      # --- Get column names from headers ---
+    # --- Get column names from headers ---
     with open(os.path.join(data_path, "x_train.csv"), "r") as f:
-<<<<<<< HEAD
         feature_names = f.readline().strip().split(",")[1:]  # skip "Id"
     feature_names = np.array(feature_names)
     
     # The file "default_values.csv" contains default values for each feature
+    # First line is header
+    # Columns are:
+    # - Feature
+    # - Value for zero
+    # - Combination of other indicators
+    # - Bad format, better format elsewhere
+    # - Bad format, no better
+    # - Value for no response 1
+    # - Value for no response 2
+    # - ...
     with open(os.path.join(data_path, "default_values.csv"), "r") as f:
-        # No header
-        # First column is feature name, second, third, ... are default values
         reader = csv.reader(f, delimiter=",")
+        next(reader) # Skip header
+        
+        # Initialize dictionaries and arrays
+        zero_values = dict()
         default_values = dict()
+        useless = np.zeros(len(feature_names), dtype=bool)
+        better_elsewhere = np.zeros(len(feature_names), dtype=bool)
+        bad_format_no_better = np.zeros(len(feature_names), dtype=bool)
+        
+        # Parse the file row by row
         for i, row in enumerate(reader):
             # First column is feature name
             feature_name = row[0]
@@ -68,23 +87,44 @@
             # Check that feature_name matches the i-th feature of the dataset
             if feature_name != feature_names[i]:
                 raise ValueError(f"Feature n°{i} mismatch in default_values.csv: {feature_name} != {feature_names[i]}")
+            
+            # Second column is the value representing zero
+            try:
+                zero_values[feature_name] = int(row[1])
+            except ValueError:
+                zero_values[feature_name] = None  # no zero value
+            
+            # Third column indicates if the feature is a combination of other indicators
+            try:
+                if int(row[2]) == 1: # in CSV, True is represented as 1
+                    useless[i] = True
+            except ValueError:
+                useless[i] = False
 
+            # Fourth column indicates if the feature has a better format elsewhere
+            try:
+                if int(row[3]) == 1:
+                    better_elsewhere[i] = True
+            except ValueError:
+                better_elsewhere[i] = False
+
+            # Fifth column indicates if the feature is in bad format with no better alternative
+            try:
+                if int(row[4]) == 1:
+                    bad_format_no_better[i] = True
+            except ValueError:
+                bad_format_no_better[i] = False
+
+            # Remaining columns are default values for no response
             default_values[feature_name] = []
-            for val in row[1:]:
+            for val in row[5:]:
                 try:
                     default_values[feature_name].append(float(val))
                 except ValueError:
                     pass  # skip non-numeric default values
 
-    return x_train, x_test, y_train, train_ids, test_ids, feature_names, default_values
-=======
-        train_columns = f.readline().strip().split(",")[1:]  # skip "Id"
+    return x_train, x_test, y_train, train_ids, test_ids, feature_names, zero_values, default_values, useless, better_elsewhere, bad_format_no_better
 
-    with open(os.path.join(data_path, "x_test.csv"), "r") as f:
-        test_columns = f.readline().strip().split(",")[1:]  # skip "Id"
->>>>>>> 710a9250
-
-    return x_train, x_test, y_train, train_ids, test_ids, train_columns, test_columns
 
 def create_csv_submission(ids, y_pred, name):
     """
@@ -106,107 +146,4 @@
         writer = csv.DictWriter(csvfile, delimiter=",", fieldnames=fieldnames)
         writer.writeheader()
         for r1, r2 in zip(ids, y_pred):
-            writer.writerow({"Id": int(r1), "Prediction": int(r2)})
-
-
-def replace_missing(X, default_missing, exceptions):
-    X_clean = X.astype(float)  # allow np.nan
-    for feature_group, codes in exceptions.items():
-        for col in feature_group:
-            mask = np.isin(X_clean[:, col], codes)
-            X_clean[mask, col] = np.nan
-
-    all_excepted_cols = [col for group in exceptions.keys() for col in group]
-    for col in range(X_clean.shape[1]):
-        if col not in all_excepted_cols:
-            mask = np.isin(X_clean[:, col], default_missing)
-            X_clean[mask, col] = np.nan
-
-    return X_clean
-
-def drop_too_many_missing(x_train, x_test, train_columns, threshold=0.3):
-    """
-    Drops features (columns) with more than a given percentage of missing values (NaNs).
-
-    Args:
-        x_train (np.array): shape = (N, D) training feature matrix
-        x_test (np.array): shape = (M, D) test feature matrix
-        train_columns (list or np.array): feature names corresponding to columns
-        threshold (float): fraction of allowed missing values before dropping (default 0.3)
-
-    Returns:
-        tuple:
-            x_train_reduced (np.array): training data with dropped columns
-            x_test_reduced (np.array): test data with dropped columns
-            cols_to_keep (np.array): boolean mask of kept columns
-    """
-    nan_ratio = np.isnan(x_train).sum(axis=0) / x_train.shape[0]
-    cols_to_keep = nan_ratio <= threshold
-
-    # Identify dropped features
-    dropped_cols = np.where(~cols_to_keep)[0]
-    dropped_names = [train_columns[i] for i in dropped_cols]
-
-    print(f"Dropped {len(dropped_cols)} features ({np.mean(~cols_to_keep)*100:.1f}%)")
-    if len(dropped_names) > 0:
-        print("Dropped feature names:", dropped_names)
-
-    # Reduce both train and test sets
-    x_train_reduced = x_train[:, cols_to_keep]
-    x_test_reduced = x_test[:, cols_to_keep]
-
-    return x_train_reduced, x_test_reduced, cols_to_keep
-
-import numpy as np
-
-def drop_highly_correlated(x_train, x_test, feature_names, threshold=0.9):
-    """
-    Drops one feature from each highly correlated pair based on the number of NaNs.
-    The feature with more NaNs is dropped.
-
-    Args:
-        x_train (np.array): shape = (N, D) training feature matrix
-        x_test (np.array): shape = (M, D) test feature matrix
-        feature_names (list or np.array): feature names corresponding to columns
-        threshold (float): correlation threshold to consider a pair highly correlated
-
-    Returns:
-        tuple:
-            x_train_reduced (np.array): training data with correlated features removed
-            x_test_reduced (np.array): test data with correlated features removed
-            kept_cols (np.array): boolean mask of kept columns
-            dropped_names (list): names of the dropped features
-    """
-    # Compute correlation matrix
-    corr = np.corrcoef(x_train, rowvar=False)
-
-    # Count NaNs per feature
-    nan_counts = np.isnan(x_train).sum(axis=0)
-
-    # Track columns to drop
-    drop_cols = set()
-    D = corr.shape[0]
-
-    for i in range(D):
-        for j in range(i + 1, D):
-            if abs(corr[i, j]) > threshold:
-                # Drop the feature with more NaNs; if equal, drop j
-                if nan_counts[i] > nan_counts[j]:
-                    drop_cols.add(i)
-                else:
-                    drop_cols.add(j)
-
-    # Build mask of columns to keep
-    kept_cols = np.array([i not in drop_cols for i in range(D)])
-
-    # Reduce train and test sets
-    x_train_reduced = x_train[:, kept_cols]
-    x_test_reduced = x_test[:, kept_cols]
-
-    # Get dropped feature names
-    dropped_names = [feature_names[i] for i in range(D) if i in drop_cols]
-
-    print(f"Dropped {len(dropped_names)} highly correlated features:")
-    print(dropped_names)
-
-    return x_train_reduced, x_test_reduced, kept_cols, dropped_names
+            writer.writerow({"Id": int(r1), "Prediction": int(r2)})