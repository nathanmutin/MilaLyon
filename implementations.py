import numpy as np

def normalize(x, x_test=None):
    """Normalizes the data set.

    Args:
        x (np.array): shape=(N,D) feature matrix

    Returns:
        np.array: shape=(N,D) normalized feature matrix
    """
    mean_x = np.nanmean(x, axis=0)
    std_x = np.nanstd(x, axis=0)
    std_x[std_x == 0] = 1.0  # avoid division by zero    
    
    x = (x - mean_x) / std_x
    
    if x_test is not None:
        x_test = (x_test - mean_x) / std_x
        return x, x_test
    return x

def min_max_normalize(x, x_test=None):
    """Min-max normalizes the data set to the range [0, 1].

    Args:
        x (np.array): shape=(N,D) feature matrix

    Returns:
        np.array: shape=(N,D) normalized feature matrix
    """

    min_x = np.nanmin(x, axis=0)
    max_x = np.nanmax(x, axis=0)
    range_x = max_x - min_x  
    range_x[range_x == 0] = 1. # avoid division by zero 

    x = (x - min_x) / range_x
    
    if x_test is not None:
        x_test = (x_test - min_x) / range_x
        return x, x_test
    return x

def mean_imputation(x_train, x_test, train_columns):
    """Impute missing values with the mean of each feature. 
    Drops columns that are entirely NaN.

    Args:
        x_train (np.array): shape=(N,D) training feature matrix with NaNs for missing values
        x_test (np.array): shape=(M,D) test feature matrix with NaNs for missing values

    Returns:
        tuple: (x_train_imputed, x_test_imputed)
            x_train_imputed (np.array): training feature matrix with imputed values
            x_test_imputed (np.array): test feature matrix with imputed values
    """
    # Mask for columns that are not entirely NaN
    valid_mask = ~np.isnan(x_train).all(axis=0)
        
    # Print indices of dropped columns
    dropped_indices = np.where(~valid_mask)[0]
    print("Dropped columns (all NaN):", [ train_columns[i] for i in dropped_indices ])
    
    
    # Keep only valid columns in train and test
    x_train = x_train[:, valid_mask]
    x_test = x_test[:, valid_mask]

    # Compute means on the training set (ignoring NaNs)
    mean_x = np.nanmean(x_train, axis=0)

    # Impute training set
    inds_train = np.where(np.isnan(x_train))
    x_train[inds_train] = np.take(mean_x, inds_train[1])

    # Impute test set using train means
    inds_test = np.where(np.isnan(x_test))
    x_test[inds_test] = np.take(mean_x, inds_test[1])
    
    print("New shape after mean imputation:", x_train.shape)

    return x_train, x_test

def mae(y, tx, w):
    """Compute the Mean Absolute Error (MAE)
    
        Args:
        y (np.array): shape=(N,) target values
        tx (np.array): shape=(N,D) feature matrix
        w (np.array): shape=(D,) weights
        
        Returns:
            float: MAE loss value
        """
    return np.mean(np.abs(tx @ w - y))

def mse(y, tx, w):
    """Compute the Mean Squared Error (MSE) with a factor 1/2.

    Args:
        y (np.array): shape=(N,) target values
        tx (np.array): shape=(N,D) feature matrix
        w (np.array): shape=(D,) weights

    Returns:
        float: MSE loss value
    """
    return np.mean((tx @ w - y) ** 2) / 2

def grid_search(y, tx, grid_w0, grid_w1):
    """Grid search for optimal weights in linear regression.

    Args:
        y (np.array): shape=(N,) target values
        tx (np.array): shape=(N,D) feature matrix
        grid_w0 (np.array): 1D array of candidate values for weight w0
        grid_w1 (np.array): 1D array of candidate values for weight w1

    Returns:
        tuple: (best_w, best_loss)
            best_w (np.array): shape=(D,) optimal weights
            best_loss (float): minimal loss value
    """
    best_loss = float('inf')
    best_w = None

    for w0 in grid_w0:
        for w1 in grid_w1:
            w = np.array([w0, w1])
            loss = mse(y, tx, w)
            if loss < best_loss:
                best_loss = loss
                best_w = w

    return best_w, best_loss

def mean_squared_error_gd(y, tx, initial_w, max_iters, gamma):
    """Linear regression using gradient descent.

    Args:
        y (np.array): shape=(N,) target values
        tx (np.array): shape=(N,D) feature matrix
        initial_w (np.array): shape=(D,) initial weights
        max_iters (int): maximum number of gradient descent iterations
        gamma (float): learning rate

    Returns:
        w (np.array): shape=(D,) final weights
        loss (float): final loss value
    """
    w = initial_w
    for _ in range(max_iters):
        # gradient descent step
        # d(mse)/dw = 1/N * X^T (Xw - y)
        w -= gamma * tx.T @ (tx @ w - y) / len(y)

    return w, mse(y, tx, w)

def mean_squared_error_sgd(y, tx, initial_w, max_iters, gamma):
    """Linear regression using stochastic gradient descent.

    Args:
        y (np.array): shape=(N,) target values
        tx (np.array): shape=(N,D) feature matrix
        initial_w (np.array): shape=(D,) initial weights
        max_iters (int): maximum number of stochastic gradient descent iterations
        gamma (float): learning rate

    Returns:
        w (np.array): shape=(D,) final weights
        loss (float): final loss value
    """
    w = initial_w
    for _ in range(max_iters):
        # pick a random sample
        random_index = np.random.randint(len(y))

        # stochastic gradient descent step
        # d(mse)/dw =  x_i (x_i w - y_i)
        w -= gamma * tx[random_index] * (tx[random_index] @ w - y[random_index])

    return w, mse(y, tx, w)

def build_poly(x, degree):
    """Polynomial basis functions for input data x, for j=0 up to j=degree.

    Args:
        x (np.array): shape=(N,) input data
        degree (int): polynomial degree
        
    Returns:
        np.array: shape=(N,degree+1) matrix of polynomial features
    """
    
    N = x.shape[0]
    poly = np.ones((N, degree + 1))
    for d in range(1, degree + 1):
        poly[:, d] = x ** d
    return poly 

def least_squares(y, tx):
    """Least squares regression using normal equations.

    Args:
        y (np.array): shape=(N,) target values
        tx (np.array): shape=(N,D) feature matrix

    Returns:
        w (np.array): shape=(D,) optimal weights
        loss (float): minimal loss value
    """
    # Compute w such that
    # X^T X w = X^T y
    w = np.linalg.solve(tx.T @ tx, tx.T @ y)

    return w, mse(y, tx, w)

def ridge_regression(y, tx, lambda_):
    """Ridge regression using normal equations.

    Args:
        y (np.array): shape=(N,) target values
        tx (np.array): shape=(N,D) feature matrix
        lambda_ (float): regularization parameter

    Returns:
        w (np.array): shape=(D,) optimal weights
        loss (float): minimal loss value
    """
    # Compute w such that
    # (X^T X + 2NλI) w = X^T y
    N, D = tx.shape
    w = np.linalg.solve(tx.T @ tx + 2 * N * lambda_ * np.eye(D), tx.T @ y)
    return w, mse(y, tx, w)

<<<<<<< HEAD
def logistic_negative_log_likelihood(y, tx, w):
    """Compute the negative log likelihood for logistic regression.

    Args:
        y (np.array): shape=(N,) target values
        tx (np.array): shape=(N,D) feature matrix
        w (np.array): shape=(D,) weights
    Returns:
        float: negative log likelihood loss value
    """
    # - mean(y log(pred) + (1-y) log(1-pred))
    # with pred = sigmoid(tx @ w)
    # More efficient implementation after a few algebraic manipulations
    return np.mean(- y * (tx @ w) + np.log(1 + np.exp(tx @ w)))
=======
def sigmoid(t):
    """apply sigmoid function on t.

    Args:
        t: scalar or numpy array

    Returns:
        scalar or numpy array

    >>> sigmoid(np.array([0.1]))
    array([0.52497919])
    >>> sigmoid(np.array([0.1, 0.1]))
    array([0.52497919, 0.52497919])
    """
    sigmoid = 1/(1 + np.exp(-t))
    
    return sigmoid
>>>>>>> 710a9250

def logistic_regression(y, tx, initial_w, max_iters, gamma):
    """Logistic regression using gradient descent (y ∈ {0,1}).

    Args:
        y (np.array): shape=(N,) target values
        tx (np.array): shape=(N,D) feature matrix
        initial_w (np.array): shape=(D,) initial weights
        max_iters (int): maximum number of gradient descent iterations
        gamma (float): learning rate

    Returns:
        w (np.array): shape=(D,) final weights
        loss (float): final loss value
    """
<<<<<<< HEAD
    # Minimize the negative log likelihood
    w = initial_w
    for _ in range(max_iters):
        # gradient descent step
        pred = 1 / (1 + np.exp(-(tx @ w)))  # sigmoid function
        gradient = tx.T @ (pred - y) / len(y)  # gradient of the loss
        w -= gamma * gradient

    return w, logistic_negative_log_likelihood(y, tx, w)
=======
        # initialize weights
    w = initial_w.copy()
    
    for n_iter in range(max_iters):
        
        pred = sigmoid(tx @ w)  # shape (N,1)
        
        # compute gradient
        gradient = tx.T @ (pred - y) / y.shape[0]  # shape (D,1)
        
        # update weights
        w -= gamma * gradient
        
        # compute loss
        loss = np.mean(-y * np.log(pred ) - (1 - y) * np.log(1 - pred))
        
    return w, loss
>>>>>>> 710a9250

def reg_logistic_regression(y, tx, lambda_, initial_w, max_iters, gamma):
    """Regularized logistic regression using gradient descent
        (y ∈ {0,1}, with regularization term λ∥w∥2)

    Args:
        y (np.array): shape=(N,) target values
        tx (np.array): shape=(N,D) feature matrix
        lambda_ (float): regularization parameter
        initial_w (np.array): shape=(D,) initial weights
        max_iters (int): maximum number of gradient descent iterations
        gamma (float): learning rate

    Returns:
        w (np.array): shape=(D,) final weights
        loss (float): final loss value
    """
<<<<<<< HEAD
    # Minimize the regularized negative log likelihood
    w = initial_w
    for _ in range(max_iters):
        # gradient descent step
        pred = 1 / (1 + np.exp(-(tx @ w)))  # sigmoid function
        gradient = tx.T @ (pred - y) / len(y) + 2 * lambda_ * w  # gradient of the regularized loss
        w -= gamma * gradient
=======
    w = initial_w.copy()
    
    for n_iter in range(max_iters):
        # predictions
        pred = sigmoid(tx @ w)  # shape (N,1)
        
        # gradient with L2 regularization
        gradient = (tx.T @ (pred - y)) / y.shape[0] + 2 * lambda_ * w  # shape (D,1)
        
        # update weights
        w -= gamma * gradient
        
        # compute regularized loss
        loss = np.mean(-y * np.log(pred) - (1 - y) * np.log(1 - pred)) # In the labs it didn't want lmabda in the loss+ lambda_ * np.sum(w**2)
        
    return w, loss

def mean_imputation(x_train, x_test, train_columns):
    """Impute missing values with the mean of each feature. 
    Drops columns that are entirely NaN.

    Args:
        x_train (np.array): shape=(N,D) training feature matrix with NaNs for missing values
        x_test (np.array): shape=(M,D) test feature matrix with NaNs for missing values

    Returns:
        tuple: (x_train_imputed, x_test_imputed)
            x_train_imputed (np.array): training feature matrix with imputed values
            x_test_imputed (np.array): test feature matrix with imputed values
    """
    # Mask for columns that are not entirely NaN
    valid_mask = ~np.isnan(x_train).all(axis=0)
        
    # Print indices of dropped columns
    dropped_indices = np.where(~valid_mask)[0]
    print("Dropped columns (all NaN):", [ train_columns[i] for i in dropped_indices ])
    
    
    # Keep only valid columns in train and test
    x_train = x_train[:, valid_mask]
    x_test = x_test[:, valid_mask]

    # Compute means on the training set (ignoring NaNs)
    mean_x = np.nanmean(x_train, axis=0)

    # Impute training set
    inds_train = np.where(np.isnan(x_train))
    x_train[inds_train] = np.take(mean_x, inds_train[1])

    # Impute test set using train means
    inds_test = np.where(np.isnan(x_test))
    x_test[inds_test] = np.take(mean_x, inds_test[1])
    
    print("New shape after mean imputation:", x_train.shape)
>>>>>>> 710a9250

    return w, logistic_negative_log_likelihood(y, tx, w)<|MERGE_RESOLUTION|>--- conflicted
+++ resolved
@@ -1,86 +1,4 @@
 import numpy as np
-
-def normalize(x, x_test=None):
-    """Normalizes the data set.
-
-    Args:
-        x (np.array): shape=(N,D) feature matrix
-
-    Returns:
-        np.array: shape=(N,D) normalized feature matrix
-    """
-    mean_x = np.nanmean(x, axis=0)
-    std_x = np.nanstd(x, axis=0)
-    std_x[std_x == 0] = 1.0  # avoid division by zero    
-    
-    x = (x - mean_x) / std_x
-    
-    if x_test is not None:
-        x_test = (x_test - mean_x) / std_x
-        return x, x_test
-    return x
-
-def min_max_normalize(x, x_test=None):
-    """Min-max normalizes the data set to the range [0, 1].
-
-    Args:
-        x (np.array): shape=(N,D) feature matrix
-
-    Returns:
-        np.array: shape=(N,D) normalized feature matrix
-    """
-
-    min_x = np.nanmin(x, axis=0)
-    max_x = np.nanmax(x, axis=0)
-    range_x = max_x - min_x  
-    range_x[range_x == 0] = 1. # avoid division by zero 
-
-    x = (x - min_x) / range_x
-    
-    if x_test is not None:
-        x_test = (x_test - min_x) / range_x
-        return x, x_test
-    return x
-
-def mean_imputation(x_train, x_test, train_columns):
-    """Impute missing values with the mean of each feature. 
-    Drops columns that are entirely NaN.
-
-    Args:
-        x_train (np.array): shape=(N,D) training feature matrix with NaNs for missing values
-        x_test (np.array): shape=(M,D) test feature matrix with NaNs for missing values
-
-    Returns:
-        tuple: (x_train_imputed, x_test_imputed)
-            x_train_imputed (np.array): training feature matrix with imputed values
-            x_test_imputed (np.array): test feature matrix with imputed values
-    """
-    # Mask for columns that are not entirely NaN
-    valid_mask = ~np.isnan(x_train).all(axis=0)
-        
-    # Print indices of dropped columns
-    dropped_indices = np.where(~valid_mask)[0]
-    print("Dropped columns (all NaN):", [ train_columns[i] for i in dropped_indices ])
-    
-    
-    # Keep only valid columns in train and test
-    x_train = x_train[:, valid_mask]
-    x_test = x_test[:, valid_mask]
-
-    # Compute means on the training set (ignoring NaNs)
-    mean_x = np.nanmean(x_train, axis=0)
-
-    # Impute training set
-    inds_train = np.where(np.isnan(x_train))
-    x_train[inds_train] = np.take(mean_x, inds_train[1])
-
-    # Impute test set using train means
-    inds_test = np.where(np.isnan(x_test))
-    x_test[inds_test] = np.take(mean_x, inds_test[1])
-    
-    print("New shape after mean imputation:", x_train.shape)
-
-    return x_train, x_test
 
 def mae(y, tx, w):
     """Compute the Mean Absolute Error (MAE)
@@ -234,7 +152,17 @@
     w = np.linalg.solve(tx.T @ tx + 2 * N * lambda_ * np.eye(D), tx.T @ y)
     return w, mse(y, tx, w)
 
-<<<<<<< HEAD
+def sigmoid(t):
+    """Apply the sigmoid function on t.
+
+    Args:
+        t (np.array): input data
+
+    Returns:
+        np.array: sigmoid(t)
+    """
+    return 1 / (1 + np.exp(-t))
+
 def logistic_negative_log_likelihood(y, tx, w):
     """Compute the negative log likelihood for logistic regression.
 
@@ -249,25 +177,6 @@
     # with pred = sigmoid(tx @ w)
     # More efficient implementation after a few algebraic manipulations
     return np.mean(- y * (tx @ w) + np.log(1 + np.exp(tx @ w)))
-=======
-def sigmoid(t):
-    """apply sigmoid function on t.
-
-    Args:
-        t: scalar or numpy array
-
-    Returns:
-        scalar or numpy array
-
-    >>> sigmoid(np.array([0.1]))
-    array([0.52497919])
-    >>> sigmoid(np.array([0.1, 0.1]))
-    array([0.52497919, 0.52497919])
-    """
-    sigmoid = 1/(1 + np.exp(-t))
-    
-    return sigmoid
->>>>>>> 710a9250
 
 def logistic_regression(y, tx, initial_w, max_iters, gamma):
     """Logistic regression using gradient descent (y ∈ {0,1}).
@@ -283,35 +192,15 @@
         w (np.array): shape=(D,) final weights
         loss (float): final loss value
     """
-<<<<<<< HEAD
     # Minimize the negative log likelihood
     w = initial_w
     for _ in range(max_iters):
         # gradient descent step
-        pred = 1 / (1 + np.exp(-(tx @ w)))  # sigmoid function
+        pred = sigmoid(tx @ w)  # sigmoid function
         gradient = tx.T @ (pred - y) / len(y)  # gradient of the loss
         w -= gamma * gradient
 
     return w, logistic_negative_log_likelihood(y, tx, w)
-=======
-        # initialize weights
-    w = initial_w.copy()
-    
-    for n_iter in range(max_iters):
-        
-        pred = sigmoid(tx @ w)  # shape (N,1)
-        
-        # compute gradient
-        gradient = tx.T @ (pred - y) / y.shape[0]  # shape (D,1)
-        
-        # update weights
-        w -= gamma * gradient
-        
-        # compute loss
-        loss = np.mean(-y * np.log(pred ) - (1 - y) * np.log(1 - pred))
-        
-    return w, loss
->>>>>>> 710a9250
 
 def reg_logistic_regression(y, tx, lambda_, initial_w, max_iters, gamma):
     """Regularized logistic regression using gradient descent
@@ -329,69 +218,12 @@
         w (np.array): shape=(D,) final weights
         loss (float): final loss value
     """
-<<<<<<< HEAD
     # Minimize the regularized negative log likelihood
     w = initial_w
     for _ in range(max_iters):
         # gradient descent step
-        pred = 1 / (1 + np.exp(-(tx @ w)))  # sigmoid function
+        pred = sigmoid(tx @ w)  # sigmoid function
         gradient = tx.T @ (pred - y) / len(y) + 2 * lambda_ * w  # gradient of the regularized loss
         w -= gamma * gradient
-=======
-    w = initial_w.copy()
-    
-    for n_iter in range(max_iters):
-        # predictions
-        pred = sigmoid(tx @ w)  # shape (N,1)
-        
-        # gradient with L2 regularization
-        gradient = (tx.T @ (pred - y)) / y.shape[0] + 2 * lambda_ * w  # shape (D,1)
-        
-        # update weights
-        w -= gamma * gradient
-        
-        # compute regularized loss
-        loss = np.mean(-y * np.log(pred) - (1 - y) * np.log(1 - pred)) # In the labs it didn't want lmabda in the loss+ lambda_ * np.sum(w**2)
-        
-    return w, loss
-
-def mean_imputation(x_train, x_test, train_columns):
-    """Impute missing values with the mean of each feature. 
-    Drops columns that are entirely NaN.
-
-    Args:
-        x_train (np.array): shape=(N,D) training feature matrix with NaNs for missing values
-        x_test (np.array): shape=(M,D) test feature matrix with NaNs for missing values
-
-    Returns:
-        tuple: (x_train_imputed, x_test_imputed)
-            x_train_imputed (np.array): training feature matrix with imputed values
-            x_test_imputed (np.array): test feature matrix with imputed values
-    """
-    # Mask for columns that are not entirely NaN
-    valid_mask = ~np.isnan(x_train).all(axis=0)
-        
-    # Print indices of dropped columns
-    dropped_indices = np.where(~valid_mask)[0]
-    print("Dropped columns (all NaN):", [ train_columns[i] for i in dropped_indices ])
-    
-    
-    # Keep only valid columns in train and test
-    x_train = x_train[:, valid_mask]
-    x_test = x_test[:, valid_mask]
-
-    # Compute means on the training set (ignoring NaNs)
-    mean_x = np.nanmean(x_train, axis=0)
-
-    # Impute training set
-    inds_train = np.where(np.isnan(x_train))
-    x_train[inds_train] = np.take(mean_x, inds_train[1])
-
-    # Impute test set using train means
-    inds_test = np.where(np.isnan(x_test))
-    x_test[inds_test] = np.take(mean_x, inds_test[1])
-    
-    print("New shape after mean imputation:", x_train.shape)
->>>>>>> 710a9250
 
     return w, logistic_negative_log_likelihood(y, tx, w)