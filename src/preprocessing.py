"""
preprocessing.py

This module provides a collection of preprocessing functions.
Includes normalization, imputation, feature selection, one-hot encoding, outlier handling,
dimensionality reduction, oversampling, and data splitting utilities.
"""

import numpy as np
from src.implementations import *


# ---------------------- Normalization ----------------------
def normalize(x, x_test=None):
    """Normalizes the data set to have zero mean and unit variance.

    Args:
        x (np.array): shape=(N,D) feature matrix
        x_test (np.array, optional): shape=(M,D) test feature matrix.

    Returns:
        np.array: shape=(N,D) normalized feature matrix
        np.array: shape=(M,D) normalized test feature matrix (if provided)
    """
    mean_x = np.nanmean(x, axis=0)
    std_x = np.nanstd(x, axis=0)
    std_x[std_x == 0] = 1.0  # avoid division by zero

    x = (x - mean_x) / std_x

    if x_test is not None:
        x_test = (x_test - mean_x) / std_x
        return x, x_test
    return x


def min_max_normalize(x, x_test=None):
    """Min-max normalizes the data set to the range [0, 1].

    Args:
        x (np.array): shape=(N,D) feature matrix
        x_test (np.array, optional): shape=(M,D) test feature matrix.

    Returns:
        np.array: shape=(N,D) normalized feature matrix
        np.array: shape=(M,D) normalized test feature matrix (if provided)
    """

    min_x = np.nanmin(x, axis=0)
    max_x = np.nanmax(x, axis=0)
    range_x = max_x - min_x
    range_x[range_x == 0] = 1.0  # avoid division by zero

    x = (x - min_x) / range_x

    if x_test is not None:
        x_test = (x_test - min_x) / range_x
        return x, x_test
    return x



# ---------------------- Imputation ----------------------

def mean_imputation(x_train, x_test):
    """Impute missing values with the mean of each feature.
    Drops columns that are entirely NaN.

    Args:
        x_train (np.array): shape=(N,D) training feature matrix with NaNs for missing values
        x_test (np.array): shape=(M,D) test feature matrix with NaNs for missing values

    Returns:
        None: The function modifies x_train and x_test in place.
    """
    # Compute means on the training set (ignoring NaNs)
    mean_x = np.nanmean(x_train, axis=0)

    # Impute training set
    inds_train = np.where(np.isnan(x_train))
    x_train[inds_train] = mean_x[inds_train[1]]

    # Impute test set using train means
    inds_test = np.where(np.isnan(x_test))
    x_test[inds_test] = mean_x[inds_test[1]]


def replace_default_with_nan(x_train, x_test, default_values):
    """
    Replaces default values in the dataset with NaN.

    Args:
        x_train (np.array): shape = (N, D) training feature matrix
        x_test (np.array): shape = (M, D) test feature matrix
        default_values (np.array): array of default values for each feature

    Returns:
        None: The function modifies x_train and x_test in place.
    """
    for i in range(len(default_values)):
        for default_value in default_values[i]:
            x_train[x_train[:, i] == default_value, i] = np.nan
            x_test[x_test[:, i] == default_value, i] = np.nan


def replace_by_zero(x_train, x_test, zero_values):
    """
    Replaces specified values in the dataset with zero.

    Args:
        x_train (np.array): shape = (N, D) training feature matrix
        x_test (np.array): shape = (M, D) test feature matrix
        zero_values (dict): dictionary of values representing zero for each feature (can be NaN)

    Returns:
        None: The function modifies x_train and x_test in place.
    """
    for i in range(len(zero_values)):
        x_train[x_train[:, i] == zero_values[i], i] = 0
        x_test[x_test[:, i] == zero_values[i], i] = 0

        if zero_values[i] != None and np.isnan(zero_values[i]):
            x_train[np.isnan(x_train[:, i]), i] = 0
            x_test[np.isnan(x_test[:, i]), i] = 0



# ---------------------- Feature Engineering ----------------------
def convert_to_times_per_week(x, feature_flags):
    """
    Converts bad-format features to 'times per week'.
    Assumes the feature has been flagged with 1 in feature_flags.

    Args:
        x (np.array): shape (N, D) feature matrix
        feature_flags (np.array): shape (D,), 1 if feature needs conversion

    Returns:
        None: The function modifies x in place.
    """
    for i, flag in enumerate(feature_flags):
        if flag == 1:
            col = x[:, i].astype(float)

            # Example conversion:
            # If values are coded like:
            # 101-199 → times per week (divide by 1 if already weekly)
            # 201-299 → times per month → divide by 4.33 to get per week
            # 888 → Never → map to 0
            # 777 → Don't know → leave as np.nan
            # 999 → Refused → leave as np.nan

            # Replace "Never" and "Don't know / Refused" with NaN
            col[col == 888] = 0  # Never = 0 times/week
            col[col == 777] = np.nan
            col[col == 999] = np.nan

            # Convert month codes (example)
            col[(col >= 201) & (col <= 299)] /= 4.33  # approximate month→week

            # Update column
            x[:, i] = col

    return x


def split_train_val(x_train, y_train, val_size=0.1, random_seed=44):
    """
    Splits the training data into training and validation sets.

    Args:
        x_train (np.array): shape = (N, D) training feature matrix
        y_train (np.array): shape = (N,) target values
        val_size (float): fraction of data to use for validation
        random_seed (int): random seed for reproducibility
    Returns:
        x_train_new (np.array): shape = (N*(1-val_size), D) new training feature matrix
        y_train_new (np.array): shape = (N*(1-val_size),) new training target values
        x_val (np.array): shape = (N*val_size, D) validation feature matrix
        y_val (np.array): shape = (N*val_size,) validation target values
    """
    np.random.seed(random_seed)
    N = x_train.shape[0]
    indices = np.random.permutation(N)
    val_size_int = int(N * val_size)

    val_indices = indices[:val_size_int]
    train_indices = indices[val_size_int:]

    x_val = x_train[val_indices]
    y_val = y_train[val_indices]
    x_train_new = x_train[train_indices]
    y_train_new = y_train[train_indices]

    return x_train_new, y_train_new, x_val, y_val



# ---------------------- Feature Selection ----------------------
def drop_too_many_missing(x_train, x_test, train_columns, threshold=0.2):
    """
    Drops features (columns) with more than a given percentage of missing values (NaNs).

    Args:
        x_train (np.array): shape = (N, D) training feature matrix
        x_test (np.array): shape = (M, D) test feature matrix
        train_columns (list or np.array): feature names corresponding to columns
        threshold (float): fraction of allowed missing values before dropping (default 0.3)

    Returns:
        tuple:
            x_train_reduced (np.array): training data with dropped columns
            x_test_reduced (np.array): test data with dropped columns
            cols_to_keep (np.array): boolean mask of kept columns
    """
    nan_ratio = np.isnan(x_train).sum(axis=0) / x_train.shape[0]
    cols_to_keep = nan_ratio <= threshold

    # Identify dropped features
    dropped_cols = np.where(~cols_to_keep)[0]
    dropped_names = [train_columns[i] for i in dropped_cols]

    print(f"Dropped {len(dropped_cols)} features ({np.mean(~cols_to_keep)*100:.1f}%)")
    if len(dropped_names) > 0:
        print("Dropped feature names:", dropped_names)

    # Reduce both train and test sets
    x_train_reduced = x_train[:, cols_to_keep]
    x_test_reduced = x_test[:, cols_to_keep]

    return x_train_reduced, x_test_reduced, cols_to_keep


def identify_too_many_missing(x_train, feature_names, threshold=0.2):
    """
    Return feature names with more than a given percentage of missing values (NaNs).

    Args:
        x_train (np.array): shape = (N, D) training feature matrix
        x_test (np.array): shape = (M, D) test feature matrix
        train_columns (list or np.array): feature names corresponding to columns
        threshold (float): fraction of allowed missing values before dropping (default 0.3)

    Returns:
        tuple:
            x_train_reduced (np.array): training data with dropped columns
            x_test_reduced (np.array): test data with dropped columns
            cols_to_keep (np.array): boolean mask of kept columns
    """
    nan_ratio = np.isnan(x_train).sum(axis=0) / x_train.shape[0]
    cols_to_keep = nan_ratio <= threshold

    # Identify dropped features
    dropped_cols = np.where(~cols_to_keep)[0]
    dropped_names = [feature_names[i] for i in dropped_cols]
    return dropped_names


def identify_low_correlation(x_train, y_train, feature_names, threshold=0.1):
    """
    Return feature names with correlation to target below a given threshold.

    Args:
        x_train (np.array): shape = (N, D) training feature matrix
        y_train (np.array): shape = (N,) target values
        feature_names (list or np.array): feature names corresponding to columns
        threshold (float): minimum absolute correlation to keep a feature

    Returns:
        low_corr_names (list): names of features with low correlation to target
        correlations (np.array): array of correlation values for all features
    """
    correlations = np.array(
        [np.corrcoef(x_train[:, i], y_train)[0, 1] for i in range(x_train.shape[1])]
    )
    low_corr_mask = np.abs(correlations) < threshold
    low_corr_names = [feature_names[i] for i in np.where(low_corr_mask)[0]]

    return low_corr_names, correlations


def replace_nan(x_train, x_test, continuous_flag):
    for i in range(x_train.shape[1]):
        # Get non-nan values
        non_nan_values = x_train[~np.isnan(x_train[:, i]), i]

        if continuous_flag[i] == 0:
            # Use mode for categorical features
            mode = np.bincount(non_nan_values.astype(int)).argmax()
            x_train[np.isnan(x_train[:, i]), i] = mode
            x_test[np.isnan(x_test[:, i]), i] = mode
        else:
            # Use mean for continuous features
            mean = np.mean(non_nan_values)
            x_train[np.isnan(x_train[:, i]), i] = mean
            x_test[np.isnan(x_test[:, i]), i] = mean
    return x_train, x_test

    return cat


def drop_highly_correlated(x_train, feature_names, threshold=0.9):
    """
    Identify features that are highly correlated with each other. From each highly correlated pair,
    the feature with more missing values (NaNs) is marked for dropping.

    Args:
        x_train (np.array): shape = (N, D) training feature matrix
        feature_names (list or np.array): feature names corresponding to columns
        threshold (float): correlation threshold to consider a pair highly correlated

    Returns:
        dropped_names (list): names of features to drop
        corr_matrix (np.array): correlation matrix of all features
    """
    # Compute correlation matrix
    corr_matrix = np.corrcoef(x_train, rowvar=False)

    # Count NaNs per feature
    nan_counts = np.isnan(x_train).sum(axis=0)

    D = corr_matrix.shape[0]
    drop_cols = set()

    # Identify highly correlated pairs
    for i in range(D):
        for j in range(i + 1, D):
            if abs(corr_matrix[i, j]) > threshold:
                if nan_counts[i] > nan_counts[j]:
                    drop_cols.add(i)
                else:
                    drop_cols.add(j)

    # Get names of dropped features
    dropped_names = [feature_names[i] for i in drop_cols]

    return dropped_names, corr_matrix


def drop_features_from_dictionnary(data_dict, feature_names_to_drop):
    """
    This function drops features from the data dictionnary.

    Args:
        data_dict (dict): dictionnary containing the data and meta-data
        feature_names_to_drop (list): list of feature names to drop
    Returns:
        data_dict (dict): dictionnary containing the data and meta-data with features dropped
    """
    for feature_name in feature_names_to_drop:
        if feature_name in data_dict["feature_names"]:
            index = np.where(data_dict["feature_names"] == feature_name)[0][0]
            data_dict["x_train"] = np.delete(data_dict["x_train"], index, axis=1)
            data_dict["x_test"] = np.delete(data_dict["x_test"], index, axis=1)
            data_dict["feature_names"] = np.delete(data_dict["feature_names"], index)
            data_dict["useless"] = np.delete(data_dict["useless"], index)
            data_dict["health_related"] = np.delete(data_dict["health_related"], index)
            data_dict["better_elsewhere"] = np.delete(
                data_dict["better_elsewhere"], index
            )
            data_dict["bad_format_no_better"] = np.delete(
                data_dict["bad_format_no_better"], index
            )
            data_dict["binary"] = np.delete(data_dict["binary"], index)
            data_dict["one_hot"] = np.delete(data_dict["one_hot"], index)
            data_dict["zero_values"] = np.delete(data_dict["zero_values"], index)
            data_dict["default_values"] = np.delete(data_dict["default_values"], index)
            data_dict["ordinal"] = np.delete(data_dict["ordinal"], index)
            data_dict["continuous"] = np.delete(data_dict["continuous"], index)
        else:
            print(f"Feature {feature_name} not found in feature names.")



# ---------------------- Outlier Handling ----------------------
def clip_outliers(x_train, x_test=None, n_std=3):
    """
    Clips outliers to within mean ± n_std * std for each feature.
    Reports how many values were clipped.

    Args:
        x_train (np.array): shape=(N,D) training feature matrix
        x_test (np.array, optional): shape=(M,D) test feature matrix
        n_std (float): number of standard deviations for clipping

    Returns:
        tuple:
            x_train_clipped (np.array): clipped training data
            x_test_clipped (np.array or None): clipped test data (if provided)
            n_clipped (int): number of values clipped in training set
    """
    mean = np.mean(x_train, axis=0)
    std = np.std(x_train, axis=0)

    clip_min = mean - n_std * std
    clip_max = mean + n_std * std

    # Count values to be clipped (before applying np.clip)
    below_min = x_train < clip_min
    above_max = x_train > clip_max
    n_clipped = np.sum(below_min | above_max)

    # Apply clipping
    x_train_clipped = np.clip(x_train, clip_min, clip_max)

    print(
        f"Clipped {n_clipped} values in x_train "
        f"({n_clipped / x_train.size * 100:.2f}% of all entries)"
    )

    if x_test is not None:
        below_min_test = x_test < clip_min
        above_max_test = x_test > clip_max
        n_clipped_test = np.sum(below_min_test | above_max_test)
        x_test_clipped = np.clip(x_test, clip_min, clip_max)
        print(
            f"Clipped {n_clipped_test} values in x_test "
            f"({n_clipped_test / x_test.size * 100:.2f}%)"
        )
        return x_train_clipped, x_test_clipped, n_clipped, n_clipped_test

    return x_train_clipped, n_clipped



# ---------------------- Dimensionality Reduction ----------------------
def pca_reduce(x_train, x_test=None, variance_threshold=0.95):
    """
    Perform PCA and reduce dimensionality to preserve given variance.

    Args:
        x_train (np.array): training data, shape (N, D)
        x_test (np.array, optional): test data, shape (M, D)
        variance_threshold (float): fraction of variance to keep (e.g. 0.95)

    Returns:
        x_train_pca (np.array)
        x_test_pca (np.array or None)
        eigvecs (np.array): principal component directions
        explained_variance (np.array): explained variance ratio per component
    """

    # Covariance
    cov = np.cov(x_train, rowvar=False)

    # Eigen decomposition
    eigvals, eigvecs = np.linalg.eigh(cov)

    # Sort by descending eigenvalue
    idx = np.argsort(eigvals)[::-1]
    eigvals, eigvecs = eigvals[idx], eigvecs[:, idx]

    # Compute explained variance
    explained_variance = eigvals / np.sum(eigvals)
    cumulative_variance = np.cumsum(explained_variance)

    # Determine number of components
    k = np.searchsorted(cumulative_variance, variance_threshold) + 1
    print(
        f"Keeping {k} components explaining {cumulative_variance[k-1]*100:.2f}% variance"
    )

    # Project data
    x_train_pca = np.dot(x_train, eigvecs[:, :k])

    if x_test is not None:
        x_test_pca = np.dot(x_test, eigvecs[:, :k])
        return x_train_pca, x_test_pca, eigvecs[:, :k], explained_variance[:k]

    return x_train_pca, eigvecs[:, :k], explained_variance[:k]




# ---------------------- One-Hot Encoding ----------------------
def one_hot_encode(data_dict):
    """
    This function one-hot encodes the categorical features in the data dictionnary.

    Args:
        data_dict (dict): dictionnary containing the data and meta-data
    Returns:
        data_dict (dict): dictionnary containing the data and meta-data with categorical features one-hot encoded
    """
    one_hot_features = data_dict["feature_names"][data_dict["one_hot"] == 1]
    binary_features = data_dict["feature_names"][data_dict["binary"] == 1]

    for feature in one_hot_features:
        if feature not in binary_features:
            # Get unique values for the feature
            unique_values = np.unique(
                data_dict["x_train"][
                    :, np.where(data_dict["feature_names"] == feature)[0][0]
                ]
            )
            for value in unique_values:
                # Create one-hot encoded feature
                idx = np.where(data_dict["feature_names"] == feature)[0][0]

                one_hot_encoded = (data_dict["x_train"][:, idx] == value).astype(int)
                data_dict["x_train"] = np.column_stack(
                    (data_dict["x_train"], one_hot_encoded)
                )

                one_hot_encoded_test = (data_dict["x_test"][:, idx] == value).astype(
                    int
                )
                data_dict["x_test"] = np.column_stack(
                    (data_dict["x_test"], one_hot_encoded_test)
                )

                data_dict["feature_names"] = np.append(
                    data_dict["feature_names"], f"{feature}_{value}"
                )
                data_dict["useless"] = np.append(
                    data_dict["useless"], data_dict["useless"][idx]
                )
                data_dict["health_related"] = np.append(
                    data_dict["health_related"], data_dict["health_related"][idx]
                )
                data_dict["better_elsewhere"] = np.append(
                    data_dict["better_elsewhere"], data_dict["better_elsewhere"][idx]
                )
                data_dict["bad_format_no_better"] = np.append(
                    data_dict["bad_format_no_better"],
                    data_dict["bad_format_no_better"][idx],
                )
                data_dict["binary"] = np.append(data_dict["binary"], 1)
                data_dict["one_hot"] = np.append(data_dict["one_hot"], 1)
                data_dict["zero_values"] = np.append(
                    data_dict["zero_values"], data_dict["zero_values"][idx]
                )
                data_dict["default_values"] = np.append(
                    data_dict["default_values"], data_dict["default_values"][idx]
                )
                data_dict["ordinal"] = np.append(
                    data_dict["ordinal"], data_dict["ordinal"][idx]
                )
                data_dict["continuous"] = np.append(
                    data_dict["continuous"], data_dict["continuous"][idx]
                )

            # Drop the original feature
            idx = np.where(data_dict["feature_names"] == feature)[0][0]
            data_dict["x_train"] = np.delete(data_dict["x_train"], idx, axis=1)
            data_dict["x_test"] = np.delete(data_dict["x_test"], idx, axis=1)
            data_dict["feature_names"] = np.delete(data_dict["feature_names"], idx)
            data_dict["useless"] = np.delete(data_dict["useless"], idx)
            data_dict["health_related"] = np.delete(data_dict["health_related"], idx)
            data_dict["better_elsewhere"] = np.delete(
                data_dict["better_elsewhere"], idx
            )
            data_dict["bad_format_no_better"] = np.delete(
                data_dict["bad_format_no_better"], idx
            )
            data_dict["binary"] = np.delete(data_dict["binary"], idx)
            data_dict["one_hot"] = np.delete(data_dict["one_hot"], idx)
            data_dict["zero_values"] = np.delete(data_dict["zero_values"], idx)
            data_dict["default_values"] = np.delete(data_dict["default_values"], idx)
            data_dict["ordinal"] = np.delete(data_dict["ordinal"], idx)
            data_dict["continuous"] = np.delete(data_dict["continuous"], idx)




# ---------------------- Utilities ----------------------
def print_shapes(data):
    for key, value in data.items():
        print(
            f"{key}: {type(value)} with shape {value.shape if isinstance(value, np.ndarray) else 'N/A'}"
        )




# ---------------------- Preprocessing Pipeline ----------------------
def preprocess_data(
    data,
    nan_drop_threshold=0.2,
    correlation_threshold=0.02,
    n_std=3,
    only_health_related=True,
    split_val=False,
    val_size=0.1,
    one_hot=True,
    drop_correlated=True,
    replace_values=True,
):

    # Replace zeros and default values before preprocessing
    convert_to_times_per_week(data["x_train"], data["bad_format_no_better"])
    convert_to_times_per_week(data["x_test"], data["bad_format_no_better"])
<<<<<<< HEAD
    if replace_values:
        replace_by_zero(data["x_train"], data["x_test"], data["zero_values"])
        replace_default_with_nan(data["x_train"], data["x_test"], data["default_values"])

    print("Initial data shapes:")
=======
    replace_by_zero(data["x_train"], data["x_test"], data["zero_values"])
    replace_default_with_nan(data["x_train"], data["x_test"], data["default_values"])
>>>>>>> c63719ba
    print_shapes(data)

    # Identify and drop features with many missing values
    nan_features = identify_too_many_missing(
        data["x_train"], data["feature_names"], threshold=nan_drop_threshold
    )
    drop_features_from_dictionnary(data, nan_features)
    print(len(nan_features), "features with too many missing values dropped.")

    # Replace remaining NaNs with either mean or most frequent value
    replace_nan(data["x_train"], data["x_test"], data["continuous"])

    # Keep only health-related features if specified
    if only_health_related:
        non_health_features = data["feature_names"][~data["health_related"]].tolist()
        drop_features_from_dictionnary(data, non_health_features)
        print(len(non_health_features), "non health-related features dropped.")

    # One-hot encode categorical features
    if one_hot:
        n_features_before = data["x_train"].shape[1]
        one_hot_encode(data)
        n_features_after = data["x_train"].shape[1]
        print(
            f"One-hot encoding completed. Number of features increased from {n_features_before} to {n_features_after}."
        )

    # Identify and drop features with low correlation to the target
    low_corr_features, _ = identify_low_correlation(
        data["x_train"],
        data["y_train"],
        data["feature_names"],
        threshold=correlation_threshold,
    )
    drop_features_from_dictionnary(data, low_corr_features)
    print(len(low_corr_features), "features with low correlation to target dropped.")

    # Identify and drop features with high correlation twithin one another
    if drop_correlated:
        high_corr_features, _ = drop_highly_correlated(
            data["x_train"], data["feature_names"]
        )
        drop_features_from_dictionnary(data, high_corr_features)
        print(len(high_corr_features), "features with high correlation dropped.")

    # Clip outliers
    clip_outliers(data["x_train"], data["x_test"], n_std=n_std)

    # Normalize features
    data["x_train"], data["x_test"] = min_max_normalize(data["x_train"], data["x_test"])
    data["y_train"] = (data["y_train"] == 1).astype(int)

    if split_val:
        data["x_train"], data["y_train"], data["x_val"], data["y_val"] = (
            split_train_val(data["x_train"], data["y_train"], val_size=val_size)
        )



# ---------------------- Oversampling ----------------------
def oversample_data(x, y, ratio=1.0, seed=42):
    """
    Randomly oversample the minority class to reach the desired ratio.

    Args:
        x (np.array): shape (N, D), features
        y (np.array): shape (N,), binary labels (0 or 1)
        ratio (float): desired minority/majority ratio after resampling.
                       e.g., ratio=1.0 => fully balanced (equal classes)
                             ratio=0.5 => minority has half as many as majority
        seed (int): random seed for reproducibility

    Returns:
        x_resampled, y_resampled: oversampled dataset
    """
    np.random.seed(seed)

    # Separate classes
    x_min, x_maj = x[y == 1], x[y == 0]
    n_min, n_maj = len(x_min), len(x_maj)

    # Determine how many minority samples we need
    target_min = int(ratio * n_maj)
    if target_min <= n_min:
        return x, y  # already balanced enough

    # Sample with replacement from minority class
    idx = np.random.choice(n_min, target_min - n_min, replace=True)
    x_extra = x_min[idx]
    y_extra = np.ones(len(idx))

    # Combine
    x_res = np.vstack((x, x_extra))
    y_res = np.hstack((y, y_extra))

    # Shuffle
    perm = np.random.permutation(len(y_res))
    return x_res[perm], y_res[perm]<|MERGE_RESOLUTION|>--- conflicted
+++ resolved
@@ -590,16 +590,11 @@
     # Replace zeros and default values before preprocessing
     convert_to_times_per_week(data["x_train"], data["bad_format_no_better"])
     convert_to_times_per_week(data["x_test"], data["bad_format_no_better"])
-<<<<<<< HEAD
     if replace_values:
         replace_by_zero(data["x_train"], data["x_test"], data["zero_values"])
         replace_default_with_nan(data["x_train"], data["x_test"], data["default_values"])
 
     print("Initial data shapes:")
-=======
-    replace_by_zero(data["x_train"], data["x_test"], data["zero_values"])
-    replace_default_with_nan(data["x_train"], data["x_test"], data["default_values"])
->>>>>>> c63719ba
     print_shapes(data)
 
     # Identify and drop features with many missing values
